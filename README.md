# Application of VLMs in Robotics
### Abstract
Vision Language Models (VLMs) have recently emerged as a powerful class of multimodal foundation models capable of jointly reasoning over visual inputs and natural language. Unlike traditional deep learning models in robotics, which are typically trained on task-specific small-scale datasets, foundation models are pretrained on internet-scale data, granting them superior generalization capabilities and, in many cases, emergent zero-shot reasoning abilities across unseen tasks.

Integrating the visual and linguistic capabilities of VLMs could significantly expand the applications of robotics, making robotic systems more versatile, intuitive, and capable of interacting with humans in a natural way. Such integration opens up possibilities across a wide range of domains, including natural human-robot interaction, enriched navigation, semantic mapping, descriptive navigation, multimodal perception, object detection, and scene understanding.

This work explores the application of VLMs to mobile robotics, with a focus on high-level embodied tasks such as Visual-Language Navigation (VLN) and Embodied Question Answering (EQA).

To connect VLMs with low-level robot functionality, we introduce a novel function-calling interface that allows the model to invoke perception and control tools, such as acquiring images, querying positions, or issuing motion commands, autonomously in response to natural language instructions.

We evaluate our approach in the AI2-Thor simulator, enabling rigorous testing in indoor environments. Our results demonstrate that pretrained VLMs, when properly interfaced through tool-augmented architectures, are capable of grounding language in action and perception for closed-loop control. These findings point toward the promising role of foundation models in advancing general-purpose language-driven robot autonomy.

## Getting Started
### Installation
Clone the github repository to your local directory:
```bash
git clone https://github.com/tommasoTubaldo/Application_of_VLMs_in_Robotics.git
```

Install all necessary dependencies:
```bash
pip install -r requirements.txt
pip install -q -U google-genai
```
> **Note**: *Python 3.9+* is required for using the google-genai API.

Set up the Gemini API key:
1) Go to https://aistudio.google.com/prompts/new_chat
2) Log-in or register with you google credentials
2) Click on **"Get API key"** on the top part
3) Click on **"Create API key"** and copy the API key
4) On the terminal:
   ```bash
<<<<<<< HEAD
    cd ~/your_project
=======
   cd ~/your_project
>>>>>>> 41985658
   export GEMINI_API_KEY="<your_api_key>"
    ```<|MERGE_RESOLUTION|>--- conflicted
+++ resolved
@@ -31,10 +31,6 @@
 3) Click on **"Create API key"** and copy the API key
 4) On the terminal:
    ```bash
-<<<<<<< HEAD
-    cd ~/your_project
-=======
    cd ~/your_project
->>>>>>> 41985658
    export GEMINI_API_KEY="<your_api_key>"
     ```